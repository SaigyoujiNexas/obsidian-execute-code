--- conflicted
+++ resolved
@@ -19,19 +19,14 @@
 
 // @ts-ignore
 import * as prolog from "tau-prolog";
-<<<<<<< HEAD
 import NonInteractiveCodeExecutor from './executors/NonInteractiveCodeExecutor';
 import ExecutorContainer from './ExecutorContainer';
 import ExecutorManagerView, { EXECUTOR_MANAGER_OPEN_VIEW_COMMAND_ID, EXECUTOR_MANAGER_VIEW_ID } from './ExecutorManagerView';
 
-const languageAliases = ["javascript", "typescript", "bash", "csharp"] as const;
+const languageAliases = ["javascript", "typescript", "bash", "csharp", "wolfram", "nb", "wl"] as const;
 const cannonicalLanguages = ["js", "ts", "cs", "lua", "python", "cpp",
-	"prolog", "shell", "groovy", "r", "go", "rust", "java", "powershell", "kotlin"] as const;
+	"prolog", "shell", "groovy", "r", "go", "rust", "java", "powershell", "kotlin", "mathematica"] as const;
 const supportedLanguages = [...languageAliases, ...cannonicalLanguages] as const;
-=======
-
-export const supportedLanguages = ["js", "javascript", "ts", "typescript", "cs", "csharp", "lua", "python", "cpp", "prolog", "shell", "bash", "groovy", "r", "go", "rust", "java", "powershell", "kotlin", "wolfram", "mathematica", "nb", "wl"] as const;
->>>>>>> b48aa308
 const languagePrefixes = ["run", "pre", "post"];
 
 type SupportedLanguage = typeof supportedLanguages[number];
@@ -405,13 +400,12 @@
 				this.runCodeInShell(transformedCode, out, button, this.settings.csPath, this.settings.csArgs, "csx", language, file);
 			});
 			// "wolfram", "mathematica", "nb", "wl"
-		} else if (language.contains("language-wolfram") || language.contains("language-mathematica")
-			|| language.contains("language-nb") || language.contains("language-wl")) {
+		} else if (language == "mathematica") {
 			button.addEventListener("click", async () => {
 				button.className = runButtonDisabledClass;
 				let transformedCode = await this.injectCode(srcCode, "mathematica");
 				console.log(`runCodeInShell ${this.settings.mathematicaPath} ${this.settings.mathematicaArgs} ${"mathematica"}`)
-				this.runCodeInShell(transformedCode, out, button, this.settings.csPath, this.settings.csArgs, this.settings.mathematicaFileExtension);
+				this.runCodeInShell(transformedCode, out, button, this.settings.csPath, this.settings.csArgs, this.settings.mathematicaFileExtension, language, file);
 			});
 		}
 	}
