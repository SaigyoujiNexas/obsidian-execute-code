import {MarkdownRenderer, Notice, Plugin} from 'obsidian';
import * as fs from "fs";
import * as os from "os"
import * as child_process from "child_process";

import {Outputter} from "./Outputter";
import type {ExecutorSettings} from "./Settings";
import {DEFAULT_SETTINGS} from "./Settings";
import {SettingsTab} from "./SettingsTab";
import {CodeInjector} from './TransformCode';
import {
	addInlinePlotsToPython,
	addInlinePlotsToR,
	addMagicToJS,
	addMagicToPython,
} from "./Magic";

// @ts-ignore
import * as prolog from "tau-prolog";

export const supportedLanguages = ["js", "javascript", "ts", "typescript", "cs", "csharp", "lua", "python", "cpp", "prolog", "shell", "bash", "groovy", "r", "go", "rust", "java", "powershell", "kotlin", "wolfram", "mathematica", "nb", "wl"] as const;

const buttonText = "Run";

const runButtonClass = "run-code-button";
const runButtonDisabledClass = "run-button-disabled";
const hasButtonClass = "has-run-code-button";


export default class ExecuteCodePlugin extends Plugin {
	settings: ExecutorSettings;

	/**
	 * Preparations for the plugin (adding buttons, html elements and event listeners).
	 */
	async onload() {
		await this.loadSettings();
		this.addSettingTab(new SettingsTab(this.app, this));

		this.addRunButtons(document.body);
		this.registerMarkdownPostProcessor((element, _context) => {
			this.addRunButtons(element);
		});

		// live preview renderers
		supportedLanguages.forEach(l => {
			console.debug(`Registering renderer for ${l}.`)
			this.registerMarkdownCodeBlockProcessor(`run-${l}`, async (src, el, _ctx) => {
				await MarkdownRenderer.renderMarkdown('```' + l + '\n' + src + (src.endsWith('\n') ? '' : '\n') + '```', el, '', null);
			});
		})
	}

	/**
	 *  Remove all generated html elements (run & clear buttons, output elements) when the plugin is disabled.
	 */
	onunload() {
		document
			.querySelectorAll("pre > code")
			.forEach((codeBlock: HTMLElement) => {
				const pre = codeBlock.parentElement as HTMLPreElement;
				const parent = pre.parentElement as HTMLDivElement;

				if (parent.hasClass(hasButtonClass)) {
					parent.removeClass(hasButtonClass);
				}
			});

		document
			.querySelectorAll("." + runButtonClass)
			.forEach((button: HTMLButtonElement) => button.remove());

		document
			.querySelectorAll("." + runButtonDisabledClass)
			.forEach((button: HTMLButtonElement) => button.remove());

		document
			.querySelectorAll(".clear-button")
			.forEach((button: HTMLButtonElement) => button.remove());

		document
			.querySelectorAll(".language-output")
			.forEach((out: HTMLElement) => out.remove());

		console.log("Unloaded plugin: Execute Code");
	}

	/**
	 * Loads the settings for this plugin from the corresponding save file and stores them in {@link settings}.
	 */
	async loadSettings() {
		this.settings = Object.assign({}, DEFAULT_SETTINGS, await this.loadData());
	}

	/**
	 * Saves the settings in {@link settings} to the corresponding save file.
	 */
	async saveSettings() {
		await this.saveData(this.settings);
	}

	/**
	 * Add a button to each code block that allows the user to run the code. The button is only added if the code block
	 * utilizes a language that is supported by this plugin.
	 *
	 * @param element The parent element (i.e. the currently showed html page / note).
	 */
	private addRunButtons(element: HTMLElement) {
		element.querySelectorAll("code")
			.forEach((codeBlock: HTMLElement) => {
				const language = codeBlock.className.toLowerCase();
				if (!language || !language.contains("language-"))
					return;

				const pre = codeBlock.parentElement as HTMLPreElement;
				const parent = pre.parentElement as HTMLDivElement;

				const srcCode = codeBlock.getText();

				if (supportedLanguages.some((lang) => language.contains(`language-${lang}`))
					&& !parent.classList.contains(hasButtonClass)) { // unsupported language
					const out = new Outputter(codeBlock, this.settings.allowInput);
					parent.classList.add(hasButtonClass);
					const button = this.createRunButton();
					pre.appendChild(button);
					this.addListenerToButton(language, srcCode, button, out);
				}
			});
	}

	/**
	 * Add a listener to the run button that executes the code block on click.
	 * Adds a different kind of listener for each supported language.
	 *
	 * @param language The programming language used in the code block.
	 * @param srcCode The code in the code block.
	 * @param button The button element to which the listener is added.
	 * @param out The {@link Outputter} object that is used to display the output of the code.
	 */
	private addListenerToButton(language: string, srcCode: string, button: HTMLButtonElement, out: Outputter) {
		if (language.contains("language-js") || language.contains("language-javascript")) {
			button.addEventListener("click", async () => {
				button.className = runButtonDisabledClass;
				let transformedCode = await new CodeInjector(this.app, this.settings, "js").injectCode(srcCode);
				transformedCode = addMagicToJS(transformedCode);
				this.runCodeInShell(transformedCode, out, button, this.settings.nodePath, this.settings.nodeArgs, "js");
			});

		} else if (language.contains("language-java")) {
			button.addEventListener("click", async () => {
				button.className = runButtonDisabledClass;
<<<<<<< HEAD
				const transformedCode = await this.injectCode(srcCode, "java");
				this.runCodeInShell(transformedCode, out, button, this.settings.javaPath, this.settings.javaArgs, this.settings.javaFileExtension);
=======
				const transformedCode = await new CodeInjector(this.app, this.settings, "java").injectCode(srcCode);
				this.runCode(transformedCode, out, button, this.settings.javaPath, this.settings.javaArgs, this.settings.javaFileExtension);
>>>>>>> f18ddf27
			});

		} else if (language.contains("language-python")) {
			button.addEventListener("click", async () => {
				button.className = runButtonDisabledClass;

				let transformedCode = await new CodeInjector(this.app, this.settings, "python").injectCode(srcCode);
				if (this.settings.pythonEmbedPlots)	// embed plots into html which shows them in the note
					transformedCode = addInlinePlotsToPython(transformedCode);
				transformedCode = addMagicToPython(transformedCode);

				this.runCodeInShell(transformedCode, out, button, this.settings.pythonPath, this.settings.pythonArgs, "py");
			});

		} else if (language.contains("language-shell") || language.contains("language-bash")) {
			button.addEventListener("click", async () => {
				button.className = runButtonDisabledClass;
				const transformedCode = await new CodeInjector(this.app, this.settings, "shell").injectCode(srcCode);
				this.runCodeInShell(transformedCode, out, button, this.settings.shellPath, this.settings.shellArgs, this.settings.shellFileExtension);
			});

		} else if (language.contains("language-powershell")) {
			button.addEventListener("click", async () => {
				button.className = runButtonDisabledClass;
				const transformedCode = await new CodeInjector(this.app, this.settings, "powershell").injectCode(srcCode);
				this.runCodeInShell(transformedCode, out, button, this.settings.powershellPath, this.settings.powershellArgs, this.settings.powershellFileExtension);
			});

		} else if (language.contains("language-cpp")) {
			button.addEventListener("click", async () => {
				button.className = runButtonDisabledClass;
<<<<<<< HEAD
				const transformedCode = await this.injectCode(srcCode, "cpp");
				this.runCodeInShell(transformedCode, out, button, this.settings.clingPath, `-std=${this.settings.clingStd} ${this.settings.clingArgs}`, "cpp");
=======
				out.clear();
				const transformedCode = await new CodeInjector(this.app, this.settings, "cpp").injectCode(srcCode);
				this.runCode(transformedCode, out, button, this.settings.clingPath, `-std=${this.settings.clingStd} ${this.settings.clingArgs}`, "cpp");
>>>>>>> f18ddf27
				button.className = runButtonClass;
			});

		} else if (language.contains("language-prolog")) {
			button.addEventListener("click", async () => {
				button.className = runButtonDisabledClass;
				out.clear();

				const prologCode = (await new CodeInjector(this.app, this.settings, "prolog").injectCode(srcCode)).split(/\n+%+\s*query\n+/);
				if (prologCode.length < 2) return;	// no query found

				this.runPrologCode(prologCode[0], prologCode[1], out);

				button.className = runButtonClass;
			});

		} else if (language.contains("language-groovy")) {
			button.addEventListener("click", async () => {
				button.className = runButtonDisabledClass;
				const transformedCode = await new CodeInjector(this.app, this.settings, "groovy").injectCode(srcCode);
				this.runCodeInShell(transformedCode, out, button, this.settings.groovyPath, this.settings.groovyArgs, this.settings.groovyFileExtension);
			});

		} else if (language.contains("language-rust")) {
			button.addEventListener("click", async () => {
				button.className = runButtonDisabledClass;
<<<<<<< HEAD
				const transformedCode = await this.injectCode(srcCode, "rust");
				this.runCodeInShell(transformedCode, out, button, this.settings.cargoPath, this.settings.cargoArgs, this.settings.rustFileExtension);
=======
				const transformedCode = await new CodeInjector(this.app, this.settings, "rust").injectCode(srcCode);
				this.runCode(transformedCode, out, button, this.settings.cargoPath, this.settings.cargoArgs, this.settings.rustFileExtension);
>>>>>>> f18ddf27
			});

		} else if (language.contains("language-r")) {
			button.addEventListener("click", async () => {
				button.className = runButtonDisabledClass;

<<<<<<< HEAD
				let transformedCode = await this.injectCode(srcCode, "r");
				transformedCode = addInlinePlotsToR(transformedCode);
=======
				let transformedCode = await new CodeInjector(this.app, this.settings, "r").injectCode(srcCode);
				transformedCode = addInlinePlotsToR(srcCode);
>>>>>>> f18ddf27

				this.runCodeInShell(transformedCode, out, button, this.settings.RPath, this.settings.RArgs, "R");
			});

		} else if (language.contains("language-go")) {
			button.addEventListener("click", async () => {
				button.className = runButtonDisabledClass;
<<<<<<< HEAD
				const transformedCode = await this.injectCode(srcCode, "go");
				this.runCodeInShell(transformedCode, out, button, this.settings.golangPath, this.settings.golangArgs, this.settings.golangFileExtension);
=======
				const transformedCode = await new CodeInjector(this.app, this.settings, "go").injectCode(srcCode);
				this.runCode(transformedCode, out, button, this.settings.golangPath, this.settings.golangArgs, this.settings.golangFileExtension);
>>>>>>> f18ddf27
			});

		} else if (language.contains("language-kotlin")) {
			button.addEventListener("click", async () => {
				button.className = runButtonDisabledClass;
				const transformedCode = await new CodeInjector(this.app, this.settings, "kotlin").injectCode(srcCode);
				this.runCodeInShell(transformedCode, out, button, this.settings.kotlinPath, this.settings.kotlinArgs, this.settings.kotlinFileExtension);
			});
			
		} else if (language.contains("language-ts")) {
			button.addEventListener("click", async () => {
				button.className = runButtonDisabledClass;
				const transformedCode = await new CodeInjector(this.app, this.settings, "ts").injectCode(srcCode);
				console.debug(`runCodeInShell ${this.settings.tsPath} ${this.settings.tsArgs} ${"ts"}`)
				this.runCodeInShell(transformedCode, out, button, this.settings.tsPath, this.settings.tsArgs, "ts");
			});

		} else if (language.contains("language-lua")) {
			button.addEventListener("click", async () => {
				button.className = runButtonDisabledClass;
				const transformedCode = await new CodeInjector(this.app, this.settings, "lua").injectCode(srcCode);
				console.debug(`runCodeInShell ${this.settings.luaPath} ${this.settings.luaArgs} ${"lua"}`)
				this.runCodeInShell(transformedCode, out, button, this.settings.luaPath, this.settings.luaArgs, "lua");
			});

		} else if (language.contains("language-cs")) {
			button.addEventListener("click", async () => {
				button.className = runButtonDisabledClass;
				const transformedCode = await new CodeInjector(this.app, this.settings, "cs").injectCode(srcCode);
				console.log(`runCodeInShell ${this.settings.csPath} ${this.settings.csArgs} ${"cs"}`)
				this.runCodeInShell(transformedCode, out, button, this.settings.csPath, this.settings.csArgs, "csx");
			});

		// "wolfram", "mathematica", "nb", "wl"
		} else if (language.contains("language-wolfram") || language.contains("language-mathematica")
			|| language.contains("language-nb") || language.contains("language-wl")) {
			button.addEventListener("click", async () => {
				button.className = runButtonDisabledClass;
				const transformedCode = await new CodeInjector(this.app, this.settings, "mathematica").injectCode(srcCode);
				console.log(`runCodeInShell ${this.settings.mathematicaPath} ${this.settings.mathematicaArgs} ${"mathematica"}`)
				this.runCodeInShell(transformedCode, out, button, this.settings.csPath, this.settings.csArgs, this.settings.mathematicaFileExtension);
			});
		}
	}

	/**
	 * Creates a new run button and returns it.
	 *
	 * @returns { HTMLButtonElement } The newly created run button.
	 */
	private createRunButton() {
		console.debug("Add run button");
		const button = document.createElement("button");
		button.classList.add(runButtonClass);
		button.setText(buttonText);
		return button;
	}

	/**
	 * Creates a new unique file name for the given file extension. The file path is set to the temp path of the os.
	 * The file name is the current timestamp: '/{temp_dir}/temp_{timestamp}.{file_extension}'
	 *
	 * @param ext The file extension. Should correspond to the language of the code.
	 * @returns [string, number] The file path and the file name without extension.
	 */
	private getTempFile(ext: string): [string, number] {
		const now = Date.now();
		return [`${os.tmpdir()}/temp_${now}.${ext}`, now];
	}

	/**
	 * Creates new Notice that is displayed in the top right corner for a few seconds and contains an error message.
	 * Additionally, the error is logged to the console and showed in the output panel ({@link Outputter}).
	 *
	 * @param cmd The command that was executed.
	 * @param cmdArgs The arguments that were passed to the command.
	 * @param tempFileName The name of the temporary file that contained the code.
	 * @param err The error that was thrown.
	 * @param outputter The outputter that should be used to display the error.
	 * @private
	 */
	private notifyError(cmd: string, cmdArgs: string, tempFileName: string, err: any, outputter: Outputter) {
		const errorMSG = `Error while executing ${cmd} ${cmdArgs} ${tempFileName}: ${err}`
		console.error(errorMSG);
		outputter.writeErr(errorMSG);
		new Notice("Error while executing code!");
	}

	/**
	 * Executes the code with the given command and arguments. The code is written to a temporary file and then executed.
	 * The output of the code is displayed in the output panel ({@link Outputter}).
	 * If the code execution fails, an error message is displayed and logged.
	 * After the code execution, the temporary file is deleted and the run button is re-enabled.
	 *
	 * @param codeBlockContent The content of the code block that should be executed.
	 * @param outputter The {@link Outputter} that should be used to display the output of the code.
	 * @param button The button that was clicked to execute the code. Is re-enabled after the code execution.
	 * @param cmd The command that should be used to execute the code. (e.g. python, java, ...)
	 * @param cmdArgs Additional arguments that should be passed to the command.
	 * @param ext The file extension of the temporary file. Should correspond to the language of the code. (e.g. py, ...)
	 */
	private runCode(codeBlockContent: string, outputter: Outputter, button: HTMLButtonElement, cmd: string, cmdArgs: string, ext: string) {
		new Notice("Running...");
		const [tempFileName, fileId] = this.getTempFile(ext)
		console.debug(`Execute ${cmd} ${cmdArgs} ${tempFileName}`);
		if (ext === "cpp")
			codeBlockContent = codeBlockContent.replace(/main\(\)/g, `temp_${fileId}()`);
		fs.promises.writeFile(tempFileName, codeBlockContent)
			.then(() => {
				const args = cmdArgs ? cmdArgs.split(" ") : [];
				args.push(tempFileName);

				console.debug(`Execute ${cmd} ${args.join(" ")}`);
				const child = child_process.spawn(`"${cmd}"`, args, {env: process.env});

				this.handleChildOutput(child, outputter, button, tempFileName);
			})
			.catch((err) => {
				this.notifyError(cmd, cmdArgs, tempFileName, err, outputter);
				button.className = runButtonClass;
			});
	}

	/**
	 * Executes the code with the given command and arguments. The code is written to a temporary file and then executed.
	 * This is equal to {@link runCode} but the code is executed in a shell. This is necessary for some languages like groovy.
	 *
	 * @param codeBlockContent The content of the code block that should be executed.
	 * @param outputter The {@link Outputter} that should be used to display the output of the code.
	 * @param button The button that was clicked to execute the code. Is re-enabled after the code execution.
	 * @param cmd The command that should be used to execute the code. (e.g. python, java, ...)
	 * @param cmdArgs Additional arguments that should be passed to the command.
	 * @param ext The file extension of the temporary file. Should correspond to the language of the code. (e.g. py, ...)
	 */
	private runCodeInShell(codeBlockContent: string, outputter: Outputter, button: HTMLButtonElement, cmd: string, cmdArgs: string, ext: string) {
		new Notice("Running...");
<<<<<<< HEAD
		const [tempFileName, fileId] = this.getTempFile(ext)
=======
		const [tempFileName] = this.getTempFile(ext);
>>>>>>> f18ddf27
		console.debug(`Execute ${cmd} ${cmdArgs} ${tempFileName}`);
		if (ext === "cpp")
			codeBlockContent = codeBlockContent.replace(/main\(\)/g, `temp_${fileId}()`);
		fs.promises.writeFile(tempFileName, codeBlockContent)
			.then(() => {
				const args = cmdArgs ? cmdArgs.split(" ") : [];
				args.push(tempFileName);

				console.debug(`Execute ${cmd} ${args.join(" ")}`);
				const child = child_process.spawn(`"${cmd}"`, args, {shell: true, env: process.env});

				this.handleChildOutput(child, outputter, button, tempFileName);
			})
			.catch((err) => {
				this.notifyError(cmd, cmdArgs, tempFileName, err, outputter);
				button.className = runButtonClass;
			});
	}

	/**
	 * Executes a string with prolog code using the TauProlog interpreter.
	 * All queries must be below a line containing only '% queries'.
	 *
	 * @param facts Contains the facts.
	 * @param queries Contains the queries.
	 * @param out The {@link Outputter} that should be used to display the output of the code.
	 */
	private runPrologCode(facts: string, queries: string, out: Outputter) {
		new Notice("Running...");
		const session = prolog.create();
		session.consult(facts
			, {
				success: () => {
					session.query(queries
						, {
							success: async (goal: any) => {
								console.debug(`Prolog goal: ${goal}`)
								let answersLeft = true;
								let counter = 0;

								while (answersLeft && counter < this.settings.maxPrologAnswers) {
									await session.answer({
										success: function (answer: any) {
											new Notice("Done!");
											console.debug(`Prolog result: ${session.format_answer(answer)}`);
											out.write(session.format_answer(answer) + "\n");
										},
										fail: function () {
											/* No more answers */
											answersLeft = false;
										},
										error: function (err: any) {
											new Notice("Error!");
											console.error(err);
											answersLeft = false;
											out.writeErr(`Error while executing code: ${err}`);
										},
										limit: function () {
											answersLeft = false;
										}
									});
									counter++;
								}
							},
							error: (err: any) => {
								new Notice("Error!");
								out.writeErr("Query failed.\n")
								out.writeErr(err.toString());
							}
						}
					)
				},
				error: (err: any) => {
					out.writeErr("Adding facts failed.\n")
					out.writeErr(err.toString());
				}
			}
		);
	}

	/**
	 * Handles the output of a child process and redirects stdout and stderr to the given {@link Outputter} element.
	 * Removes the temporary file after the code execution. Creates a new Notice after the code execution.
	 *
	 * @param child The child process to handled.
	 * @param outputter The {@link Outputter} that should be used to display the output of the code.
	 * @param button The button that was clicked to execute the code. Is re-enabled after the code execution.
	 * @param fileName The name of the temporary file that was created for the code execution.
	 */
	private handleChildOutput(child: child_process.ChildProcessWithoutNullStreams, outputter: Outputter, button: HTMLButtonElement, fileName: string) {
		outputter.clear();

		child.stdout.on('data', (data) => {
			outputter.write(data.toString());
		});
		child.stderr.on('data', (data) => {
			outputter.writeErr(data.toString());
		});

		outputter.on("data", (data: string) => {
			child.stdin.write(data);
		});

		child.on('close', (code) => {
			button.className = runButtonClass;
			new Notice(code === 0 ? "Done!" : "Error!");
			
			outputter.closeInput();

			fs.promises.rm(fileName)
				.catch((err) => {
					console.error("Error in 'Obsidian Execute Code' Plugin while removing file: " + err);
					button.className = runButtonClass;
				});
		});

		child.on('error', (err) => {
			button.className = runButtonClass;
			new Notice("Error!");
			outputter.writeErr(err.toString());
		});
	}
}<|MERGE_RESOLUTION|>--- conflicted
+++ resolved
@@ -1,10 +1,10 @@
-import {MarkdownRenderer, Notice, Plugin} from 'obsidian';
+import {FileSystemAdapter, MarkdownRenderer, MarkdownView, Notice, Plugin} from 'obsidian';
 import * as fs from "fs";
 import * as os from "os"
 import * as child_process from "child_process";
 
 import {Outputter} from "./Outputter";
-import type {ExecutorSettings} from "./Settings";
+import type {ExecutorSettings, ExecutorSettingsLanguages} from "./Settings";
 import {DEFAULT_SETTINGS} from "./Settings";
 import {SettingsTab} from "./SettingsTab";
 import {CodeInjector} from './TransformCode';
@@ -100,6 +100,98 @@
 	}
 
 	/**
+	 * Perform magic on source code (parse the magic commands) to insert note path, title, vault path, etc.
+	 *
+	 * @param srcCode Code with magic commands.
+	 * @returns The input code with magic commands replaced.
+	 */
+	private transformCode(srcCode: string) {
+		let ret = srcCode;
+		const vars = this.getVaultVariables();
+		if (vars) {
+			ret = insertVaultPath(ret, vars.vaultPath);
+			ret = insertNotePath(ret, vars.filePath);
+			ret = insertNoteTitle(ret, vars.fileName);
+		} else {
+			console.warn(`Could not load all Vault variables! ${vars}`)
+		}
+		return ret;
+	}
+
+	/**
+	 * Transform a language name, to enable working with multiple language aliases, for example "js" and "javascript".
+	 *
+	 * @param language A language name or shortcut (e.g. 'js', 'python' or 'shell')
+	 * @returns The same language shortcut for every alias of the language.
+	 */
+	private getLanguageAlias(language: string) {
+		return language
+			.replace("javascript", "js")
+			.replace("typescript", "ts")
+			.replace("csharp", "cs")
+			.replace("bash", "shell")
+			.replace("wolfram", "mathematica")
+			.replace("nb", "mathematica")
+			.replace("wl", "mathematica");
+	}
+
+	/**
+	 * Takes the source code of a code block and adds all relevant pre-/post-blocks and global code injections.
+	 *
+	 * @param srcCode The source code of the code block.
+	 * @param _language The language of the code block.
+	 * @returns
+	 */
+	private async injectCode(srcCode: string, _language: ExecutorSettingsLanguages) {
+		let prependSrcCode = "";
+		let appendSrcCode = "";
+
+		const language = this.getLanguageAlias(_language);
+		const preLangName = `pre-${language}`;
+		const postLangName = `post-${language}`;
+
+		// We need to get access to all code blocks on the page so we can grab the pre / post blocks above
+		// Obsidian unloads code blocks not in view, so instead we load the raw document file and traverse line-by-line
+		const activeFile = this.app.workspace.getActiveFile();
+		const fileContents = await this.app.vault.read(activeFile);
+
+		let insideCodeBlock = false;
+		let isLanguageEqual = false;
+		let currentLanguage = "";
+		let currentCode = "";
+
+		for (const line of fileContents.split('\n')) {
+			if (line.startsWith("```")) {
+				if (insideCodeBlock) {
+					// Stop traversal once we've reached the code block being run
+					const srcCodeTrimmed = srcCode.trim();
+					const currentCodeTrimmed = currentCode.trim();
+					if (isLanguageEqual && srcCodeTrimmed.length === currentCodeTrimmed.length && srcCodeTrimmed === currentCodeTrimmed)
+						break;
+					if (currentLanguage === preLangName)
+						prependSrcCode += `${currentCode}\n`;
+					else if (currentLanguage === postLangName)
+						appendSrcCode += `${currentCode}\n`;
+					currentLanguage = "";
+					currentCode = "";
+					insideCodeBlock = false;
+				} else {
+					currentLanguage = this.getLanguageAlias(line.split("```")[1].trim().split(" ")[0]);
+					// Don't check code blocks from a different language
+					isLanguageEqual = /[^-]*$/.exec(language)[0] === /[^-]*$/.exec(currentLanguage)[0];
+					insideCodeBlock = true;
+				}
+			} else if (insideCodeBlock) {
+				currentCode += `${line}\n`;
+			}
+		}
+
+		const realLanguage = /[^-]*$/.exec(language)[0];
+		const injectedCode = `${this.settings[`${realLanguage}Inject` as keyof ExecutorSettings]}\n${prependSrcCode}\n${srcCode}\n${appendSrcCode}`;
+		return this.transformCode(injectedCode);
+	}
+
+	/**
 	 * Add a button to each code block that allows the user to run the code. The button is only added if the code block
 	 * utilizes a language that is supported by this plugin.
 	 *
@@ -149,13 +241,8 @@
 		} else if (language.contains("language-java")) {
 			button.addEventListener("click", async () => {
 				button.className = runButtonDisabledClass;
-<<<<<<< HEAD
-				const transformedCode = await this.injectCode(srcCode, "java");
+				const transformedCode = await new CodeInjector(this.app, this.settings, "java").injectCode(srcCode);
 				this.runCodeInShell(transformedCode, out, button, this.settings.javaPath, this.settings.javaArgs, this.settings.javaFileExtension);
-=======
-				const transformedCode = await new CodeInjector(this.app, this.settings, "java").injectCode(srcCode);
-				this.runCode(transformedCode, out, button, this.settings.javaPath, this.settings.javaArgs, this.settings.javaFileExtension);
->>>>>>> f18ddf27
 			});
 
 		} else if (language.contains("language-python")) {
@@ -187,14 +274,8 @@
 		} else if (language.contains("language-cpp")) {
 			button.addEventListener("click", async () => {
 				button.className = runButtonDisabledClass;
-<<<<<<< HEAD
-				const transformedCode = await this.injectCode(srcCode, "cpp");
+				const transformedCode = await new CodeInjector(this.app, this.settings, "cpp").injectCode(srcCode);
 				this.runCodeInShell(transformedCode, out, button, this.settings.clingPath, `-std=${this.settings.clingStd} ${this.settings.clingArgs}`, "cpp");
-=======
-				out.clear();
-				const transformedCode = await new CodeInjector(this.app, this.settings, "cpp").injectCode(srcCode);
-				this.runCode(transformedCode, out, button, this.settings.clingPath, `-std=${this.settings.clingStd} ${this.settings.clingArgs}`, "cpp");
->>>>>>> f18ddf27
 				button.className = runButtonClass;
 			});
 
@@ -221,26 +302,16 @@
 		} else if (language.contains("language-rust")) {
 			button.addEventListener("click", async () => {
 				button.className = runButtonDisabledClass;
-<<<<<<< HEAD
-				const transformedCode = await this.injectCode(srcCode, "rust");
+				const transformedCode = await new CodeInjector(this.app, this.settings, "rust").injectCode(srcCode);
 				this.runCodeInShell(transformedCode, out, button, this.settings.cargoPath, this.settings.cargoArgs, this.settings.rustFileExtension);
-=======
-				const transformedCode = await new CodeInjector(this.app, this.settings, "rust").injectCode(srcCode);
-				this.runCode(transformedCode, out, button, this.settings.cargoPath, this.settings.cargoArgs, this.settings.rustFileExtension);
->>>>>>> f18ddf27
 			});
 
 		} else if (language.contains("language-r")) {
 			button.addEventListener("click", async () => {
 				button.className = runButtonDisabledClass;
 
-<<<<<<< HEAD
-				let transformedCode = await this.injectCode(srcCode, "r");
+				let transformedCode = await new CodeInjector(this.app, this.settings, "r").injectCode(srcCode);
 				transformedCode = addInlinePlotsToR(transformedCode);
-=======
-				let transformedCode = await new CodeInjector(this.app, this.settings, "r").injectCode(srcCode);
-				transformedCode = addInlinePlotsToR(srcCode);
->>>>>>> f18ddf27
 
 				this.runCodeInShell(transformedCode, out, button, this.settings.RPath, this.settings.RArgs, "R");
 			});
@@ -248,13 +319,8 @@
 		} else if (language.contains("language-go")) {
 			button.addEventListener("click", async () => {
 				button.className = runButtonDisabledClass;
-<<<<<<< HEAD
-				const transformedCode = await this.injectCode(srcCode, "go");
+				const transformedCode = await new CodeInjector(this.app, this.settings, "go").injectCode(srcCode);
 				this.runCodeInShell(transformedCode, out, button, this.settings.golangPath, this.settings.golangArgs, this.settings.golangFileExtension);
-=======
-				const transformedCode = await new CodeInjector(this.app, this.settings, "go").injectCode(srcCode);
-				this.runCode(transformedCode, out, button, this.settings.golangPath, this.settings.golangArgs, this.settings.golangFileExtension);
->>>>>>> f18ddf27
 			});
 
 		} else if (language.contains("language-kotlin")) {
@@ -263,7 +329,7 @@
 				const transformedCode = await new CodeInjector(this.app, this.settings, "kotlin").injectCode(srcCode);
 				this.runCodeInShell(transformedCode, out, button, this.settings.kotlinPath, this.settings.kotlinArgs, this.settings.kotlinFileExtension);
 			});
-			
+
 		} else if (language.contains("language-ts")) {
 			button.addEventListener("click", async () => {
 				button.className = runButtonDisabledClass;
@@ -288,7 +354,6 @@
 				this.runCodeInShell(transformedCode, out, button, this.settings.csPath, this.settings.csArgs, "csx");
 			});
 
-		// "wolfram", "mathematica", "nb", "wl"
 		} else if (language.contains("language-wolfram") || language.contains("language-mathematica")
 			|| language.contains("language-nb") || language.contains("language-wl")) {
 			button.addEventListener("click", async () => {
@@ -391,11 +456,7 @@
 	 */
 	private runCodeInShell(codeBlockContent: string, outputter: Outputter, button: HTMLButtonElement, cmd: string, cmdArgs: string, ext: string) {
 		new Notice("Running...");
-<<<<<<< HEAD
-		const [tempFileName, fileId] = this.getTempFile(ext)
-=======
-		const [tempFileName] = this.getTempFile(ext);
->>>>>>> f18ddf27
+		const [tempFileName, fileId] = this.getTempFile(ext);
 		console.debug(`Execute ${cmd} ${cmdArgs} ${tempFileName}`);
 		if (ext === "cpp")
 			codeBlockContent = codeBlockContent.replace(/main\(\)/g, `temp_${fileId}()`);
