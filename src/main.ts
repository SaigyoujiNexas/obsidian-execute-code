--- conflicted
+++ resolved
@@ -314,13 +314,8 @@
 		} else if (language === "haskell") {
 			button.addEventListener("click", async () => {
 				button.className = runButtonDisabledClass;
-<<<<<<< HEAD
 				 const transformedCode = await new CodeInjector(this.app, this.settings, "haskell").injectCode(srcCode);
 				 this.runCodeInShell(transformedCode, out, button, this.settings.useGhci ? this.settings.ghciPath : this.settings.runghcPath, this.settings.useGhci ? "" : "-f "+this.settings.ghcPath, "hs", language, file);
-=======
-				const transformedCode = await new CodeInjector(this.app, this.settings, "haskell").injectCode(srcCode);
-				this.runCodeInShell(transformedCode, out, button, this.settings.ghciPath, this.settings.ghciArgs, "hs", language, file);
->>>>>>> 2e630edf
 			});
 
 		} else if (language === "mathematica") {
