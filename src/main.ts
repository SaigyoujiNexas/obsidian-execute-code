import { App, Component, MarkdownRenderer, MarkdownView, Plugin, } from 'obsidian';

import type { ExecutorSettings } from "./settings/Settings";
import { DEFAULT_SETTINGS } from "./settings/Settings";
import { SettingsTab } from "./settings/SettingsTab";
import { applyLatexBodyClasses } from "./transforms/LatexTransformer"

import ExecutorContainer from './ExecutorContainer';
import ExecutorManagerView, {
	EXECUTOR_MANAGER_OPEN_VIEW_COMMAND_ID,
	EXECUTOR_MANAGER_VIEW_ID
} from './ExecutorManagerView';

import runAllCodeBlocks from './runAllCodeBlocks';
import { ReleaseNoteModel } from "./ReleaseNoteModal";
import * as runButton from './RunButton';

export const languageAliases = ["javascript", "typescript", "bash", "csharp", "wolfram", "nb", "wl", "hs", "py", "tex"] as const;
export const canonicalLanguages = ["js", "ts", "cs", "latex", "lean", "lua", "python", "cpp", "prolog", "shell", "groovy", "r",
	"go", "rust", "java", "powershell", "kotlin", "mathematica", "haskell", "scala", "swift", "racket", "fsharp", "c", "dart",
	"ruby", "batch", "sql", "octave", "maxima", "applescript", "zig", "ocaml", "php"] as const;
export const supportedLanguages = [...languageAliases, ...canonicalLanguages] as const;
export type LanguageId = typeof canonicalLanguages[number];

export interface PluginContext {
	app: App;
	settings: ExecutorSettings;
	executors: ExecutorContainer;
}

export default class ExecuteCodePlugin extends Plugin {
	settings: ExecutorSettings;
	executors: ExecutorContainer;

	/**
	 * Preparations for the plugin (adding buttons, html elements and event listeners).
	 */
	async onload() {
		await this.loadSettings();
		this.addSettingTab(new SettingsTab(this.app, this));

		this.executors = new ExecutorContainer(this);

		const context: PluginContext = {
			app: this.app,
			settings: this.settings,
			executors: this.executors,
		}
		runButton.addInOpenFiles(context);
		this.registerMarkdownPostProcessor((element, _context) => {
			runButton.addToAllCodeBlocks(element, _context.sourcePath, this.app.workspace.getActiveViewOfType(MarkdownView), context);
		});

		// live preview renderers
		supportedLanguages.forEach(l => {
			console.debug(`Registering renderer for ${l}.`)
			this.registerMarkdownCodeBlockProcessor(`run-${l}`, async (src, el, _ctx) => {
				await MarkdownRenderer.render(this.app, '```' + l + '\n' + src + (src.endsWith('\n') ? '' : '\n') + '```', el, _ctx.sourcePath, new Component());
			});
		});

		//executor manager

		this.registerView(
			EXECUTOR_MANAGER_VIEW_ID, (leaf) => new ExecutorManagerView(leaf, this.executors)
		);
		this.addCommand({
			id: EXECUTOR_MANAGER_OPEN_VIEW_COMMAND_ID,
			name: "Open Code Runtime Management",
			callback: () => ExecutorManagerView.activate(this.app.workspace)
		});

		this.addCommand({
			id: "run-all-code-blocks-in-file",
			name: "Run all Code Blocks in Current File",
			callback: () => runAllCodeBlocks(this.app.workspace)
		})

		if (!this.settings.releaseNote2_0_0wasShowed) {
			this.app.workspace.onLayoutReady(() => {
				new ReleaseNoteModel(this.app).open();
			})

			// Set to true to prevent the release note from showing again
			this.settings.releaseNote2_0_0wasShowed = true;
			this.saveSettings();
		}

		applyLatexBodyClasses(this.app, this.settings);
	}

	/**
	 *  Remove all generated html elements (run & clear buttons, output elements) when the plugin is disabled.
	 */
	onunload() {
		document
			.querySelectorAll("pre > code")
			.forEach((codeBlock: HTMLElement) => {
				const pre = codeBlock.parentElement as HTMLPreElement;
				const parent = pre.parentElement as HTMLDivElement;

				if (parent.hasClass(runButton.codeBlockHasButtonClass)) {
					parent.removeClass(runButton.codeBlockHasButtonClass);
				}
			});

		document
			.querySelectorAll("." + runButton.buttonClass)
			.forEach((button: HTMLButtonElement) => button.remove());

		document
			.querySelectorAll("." + runButton.disabledClass)
			.forEach((button: HTMLButtonElement) => button.remove());

		document
			.querySelectorAll(".clear-button")
			.forEach((button: HTMLButtonElement) => button.remove());

		document
			.querySelectorAll(".language-output")
			.forEach((out: HTMLElement) => out.remove());

		for (const executor of this.executors) {
			executor.stop().then(_ => { /* do nothing */
			});
		}

		console.log("Unloaded plugin: Execute Code");
	}

	/**
	 * Loads the settings for this plugin from the corresponding save file and stores them in {@link settings}.
	 */
	async loadSettings() {
		this.settings = Object.assign({}, DEFAULT_SETTINGS, await this.loadData());
		if (process.platform !== "win32") {
			this.settings.wslMode = false;
		}
	}

	/**
	 * Saves the settings in {@link settings} to the corresponding save file.
	 */
	async saveSettings() {
		await this.saveData(this.settings);
	}
<<<<<<< HEAD

	/**
	 * Adds run buttons to each open file. This is more robust and quicker than scanning
	 * the entire document, even though it requires more iteration, because it doesn't
	 * search the whole document.
	 */
	private iterateOpenFilesAndAddRunButtons() {
		this.app.workspace.iterateRootLeaves(leaf => {
			if (leaf.view instanceof MarkdownView) {
				this.addRunButtons(leaf.view.contentEl, leaf.view.file.path, leaf.view);
			}
		})
	}

	/**
	 * Add a button to each code block that allows the user to run the code. The button is only added if the code block
	 * utilizes a language that is supported by this plugin.
	 *
	 * @param element The parent element (i.e. the currently showed html page / note).
	 * @param file An identifier for the currently showed note
	 */
	private addRunButtons(element: HTMLElement, file: string, view: MarkdownView) {
		Array.from(element.getElementsByTagName("code"))
			.forEach((codeBlock: HTMLElement) => {
				if (codeBlock.className.match(/^language-\{\w+/i)) {
					codeBlock.className = codeBlock.className.replace(/^language-\{(\w+)/i, "language-$1 {");
					codeBlock.parentElement.className = codeBlock.className;
				}

				const language = codeBlock.className.toLowerCase();

				if (!language || !language.contains("language-"))
					return;

				const pre = codeBlock.parentElement as HTMLPreElement;
				const parent = pre.parentElement as HTMLDivElement;

				const srcCode = codeBlock.getText();
				let sanitizedClassList = this.sanitizeClassListOfCodeBlock(codeBlock);

				const canonicalLanguage = getLanguageAlias(
					supportedLanguages.find(lang => sanitizedClassList.contains(`language-${lang}`))
				) as LanguageId;

				if (canonicalLanguage // if the language is supported
					&& !parent.classList.contains(hasButtonClass)) { // & this block hasn't been buttonified already
					const out = new Outputter(codeBlock, this.settings, view);
					parent.classList.add(hasButtonClass);
					const button = this.createRunButton();
					pre.appendChild(button);
					this.addListenerToButton(canonicalLanguage, srcCode, button, out, file);
				}
			});
	}

	private sanitizeClassListOfCodeBlock(codeBlock: HTMLElement) {
		let sanitizedClassList = Array.from(codeBlock.classList);
		return sanitizedClassList.map(c => c.toLowerCase());
	}

	/**
	 * Add a listener to the run button that executes the code block on click.
	 * Adds a different kind of listener for each supported language.
	 *
	 * @param language The programming language used in the code block.
	 * @param srcCode The code in the code block.
	 * @param button The button element to which the listener is added.
	 * @param out The {@link Outputter} object that is used to display the output of the code.
	 * @param file The file that the code originates in
	 */
	private addListenerToButton(language: LanguageId, srcCode: string, button: HTMLButtonElement, out: Outputter, file: string) {
		if (language === "js") {
			button.addEventListener("click", async () => {
				button.className = runButtonDisabledClass;
				let transformedCode = await new CodeInjector(this.app, this.settings, language).injectCode(srcCode);
				transformedCode = addMagicToJS(transformedCode);
				this.runCode(transformedCode, out, button, this.settings.nodePath, this.settings.nodeArgs, this.settings.jsFileExtension, language, file);
			});

		} else if (language === "java") {
			button.addEventListener("click", async () => {
				button.className = runButtonDisabledClass;
				const transformedCode = await new CodeInjector(this.app, this.settings, language).injectCode(srcCode);
				this.runCode(transformedCode, out, button, this.settings.javaPath, this.settings.javaArgs, this.settings.javaFileExtension, language, file);
			});

		} else if (language === "python") {
			button.addEventListener("click", async () => {
				button.className = runButtonDisabledClass;
				let transformedCode = await new CodeInjector(this.app, this.settings, language).injectCode(srcCode);

				if (this.settings.pythonEmbedPlots)	// embed plots into html which shows them in the note
					transformedCode = addInlinePlotsToPython(transformedCode, TOGGLE_HTML_SIGIL);
				transformedCode = addMagicToPython(transformedCode);

				this.runCode(transformedCode, out, button, this.settings.pythonPath, this.settings.pythonArgs, this.settings.pythonFileExtension, language, file);
			});

		} else if (language === "shell") {
			button.addEventListener("click", async () => {
				button.className = runButtonDisabledClass;
				const transformedCode = await new CodeInjector(this.app, this.settings, language).injectCode(srcCode);
				this.runCodeInShell(transformedCode, out, button, this.settings.shellPath, this.settings.shellArgs, this.settings.shellFileExtension, language, file);
			});

		} else if (language === "batch") {
			button.addEventListener("click", async () => {
				button.className = runButtonDisabledClass;
				const transformedCode = await new CodeInjector(this.app, this.settings, language).injectCode(srcCode);
				this.runCodeInShell(transformedCode, out, button, this.settings.batchPath, this.settings.batchArgs, this.settings.batchFileExtension, language, file);
			});

		} else if (language === "powershell") {
			button.addEventListener("click", async () => {
				button.className = runButtonDisabledClass;
				const transformedCode = await new CodeInjector(this.app, this.settings, language).injectCode(srcCode);
				this.runCodeInShell(transformedCode, out, button, this.settings.powershellPath, this.settings.powershellArgs, this.settings.powershellFileExtension, language, file);
			});

		} else if (language === "cpp") {
			button.addEventListener("click", async () => {
				button.className = runButtonDisabledClass;
				const transformedCode = await new CodeInjector(this.app, this.settings, language).injectCode(srcCode);
				this.runCode(transformedCode, out, button, this.settings.clingPath, `-std=${this.settings.clingStd} ${this.settings.clingArgs}`, this.settings.cppFileExtension, language, file);
			});

		} else if (language === "prolog") {
			button.addEventListener("click", async () => {
				button.className = runButtonDisabledClass;
				const transformedCode = (await new CodeInjector(this.app, this.settings, language).injectCode(srcCode));
				this.runCode(transformedCode, out, button, "", "", "", language, file);
				button.className = runButtonClass;
			});

		} else if (language === "groovy") {
			button.addEventListener("click", async () => {
				button.className = runButtonDisabledClass;
				const transformedCode = await new CodeInjector(this.app, this.settings, language).injectCode(srcCode);
				this.runCodeInShell(transformedCode, out, button, this.settings.groovyPath, this.settings.groovyArgs, this.settings.groovyFileExtension, language, file);
			});

		} else if (language === "rust") {
			button.addEventListener("click", async () => {
				button.className = runButtonDisabledClass;
				const transformedCode = await new CodeInjector(this.app, this.settings, language).injectCode(srcCode);
				this.runCode(transformedCode, out, button, this.settings.cargoPath, "eval" + this.settings.cargoEvalArgs, this.settings.rustFileExtension, language, file);
			});

		} else if (language === "r") {
			button.addEventListener("click", async () => {
				button.className = runButtonDisabledClass;
				let transformedCode = await new CodeInjector(this.app, this.settings, language).injectCode(srcCode);
				transformedCode = addInlinePlotsToR(transformedCode);
				this.runCode(transformedCode, out, button, this.settings.RPath, this.settings.RArgs, this.settings.RFileExtension, language, file);
			});

		} else if (language === "go") {
			button.addEventListener("click", async () => {
				button.className = runButtonDisabledClass;
				const transformedCode = await new CodeInjector(this.app, this.settings, language).injectCode(srcCode);
				this.runCode(transformedCode, out, button, this.settings.golangPath, this.settings.golangArgs, this.settings.golangFileExtension, language, file);
			});

		} else if (language === "kotlin") {
			button.addEventListener("click", async () => {
				button.className = runButtonDisabledClass;
				const transformedCode = await new CodeInjector(this.app, this.settings, language).injectCode(srcCode);
				this.runCodeInShell(transformedCode, out, button, this.settings.kotlinPath, this.settings.kotlinArgs, this.settings.kotlinFileExtension, language, file);
			});

		} else if (language === "ts") {
			button.addEventListener("click", async () => {
				button.className = runButtonDisabledClass;
				const transformedCode = await new CodeInjector(this.app, this.settings, language).injectCode(srcCode);
				this.runCodeInShell(transformedCode, out, button, this.settings.tsPath, this.settings.tsArgs, "ts", language, file);
			});

		} else if (language === "lua") {
			button.addEventListener("click", async () => {
				button.className = runButtonDisabledClass;
				const transformedCode = await new CodeInjector(this.app, this.settings, language).injectCode(srcCode);
				this.runCodeInShell(transformedCode, out, button, this.settings.luaPath, this.settings.luaArgs, this.settings.luaFileExtension, language, file);
			});

		} else if (language === "dart") {
			button.addEventListener("click", async () => {
				button.className = runButtonDisabledClass;
				const transformedCode = await new CodeInjector(this.app, this.settings, language).injectCode(srcCode);
				this.runCodeInShell(transformedCode, out, button, this.settings.dartPath, this.settings.dartArgs, this.settings.dartFileExtension, language, file);
			});

		} else if (language === "cs") {
			button.addEventListener("click", async () => {
				button.className = runButtonDisabledClass;
				const transformedCode = await new CodeInjector(this.app, this.settings, language).injectCode(srcCode);
				this.runCodeInShell(transformedCode, out, button, this.settings.csPath, this.settings.csArgs, this.settings.csFileExtension, language, file);
			});

		} else if (language === "fsharp") {
			button.addEventListener("click", async () => {
				button.className = runButtonDisabledClass;
				const transformedCode = await new CodeInjector(this.app, this.settings, language).injectCode(srcCode);
				this.runCodeInShell(transformedCode, out, button, this.settings.fsharpPath, this.settings.fsharpArgs, this.settings.fsharpFileExtension, language, file);
			});

		} else if (language === "haskell") {
			button.addEventListener("click", async () => {
				button.className = runButtonDisabledClass;
				const transformedCode = await new CodeInjector(this.app, this.settings, "haskell").injectCode(srcCode);
				this.runCodeInShell(transformedCode, out, button, this.settings.useGhci ? this.settings.ghciPath : this.settings.runghcPath, this.settings.useGhci ? "" : "-f " + this.settings.ghcPath, "hs", language, file);
			});

		} else if (language === "mathematica") {
			button.addEventListener("click", async () => {
				button.className = runButtonDisabledClass;
				const transformedCode = await new CodeInjector(this.app, this.settings, language).injectCode(srcCode);
				this.runCodeInShell(transformedCode, out, button, this.settings.mathematicaPath, this.settings.mathematicaArgs, this.settings.mathematicaFileExtension, language, file);
			});
		} else if (language === "scala") {
			button.addEventListener("click", async () => {
				button.className = runButtonDisabledClass;
				const transformedCode = await new CodeInjector(this.app, this.settings, language).injectCode(srcCode);
				this.runCodeInShell(transformedCode, out, button, this.settings.scalaPath, this.settings.scalaArgs, this.settings.scalaFileExtension, language, file);
			});
		} else if (language === "swift") {
			button.addEventListener("click", async () => {
				button.className = runButtonDisabledClass;
				const transformedCode = await new CodeInjector(this.app, this.settings, language).injectCode(srcCode);
				this.runCodeInShell(transformedCode, out, button, this.settings.swiftPath, this.settings.swiftArgs, this.settings.swiftFileExtension, language, file);
			});

		} else if (language === "c") {
			button.addEventListener("click", async () => {
				button.className = runButtonDisabledClass;
				const transformedCode = await new CodeInjector(this.app, this.settings, language).injectCode(srcCode);
				this.runCodeInShell(transformedCode, out, button, this.settings.clingPath, this.settings.clingArgs, "c", language, file);
			})
		} else if (language === "ruby") {
			button.addEventListener("click", async () => {
				button.className = runButtonDisabledClass;
				const transformedCode = await new CodeInjector(this.app, this.settings, language).injectCode(srcCode);
				this.runCodeInShell(transformedCode, out, button, this.settings.rubyPath, this.settings.rubyArgs, this.settings.rubyFileExtension, language, file);
			})
		} else if (language === "sql") {
			button.addEventListener("click", async () => {
				button.className = runButtonDisabledClass;
				const transformedCode = await new CodeInjector(this.app, this.settings, language).injectCode(srcCode);
				this.runCodeInShell(transformedCode, out, button, this.settings.sqlPath, this.settings.sqlArgs, "sql", language, file);
			})
		} else if (language === "octave") {
			button.addEventListener("click", async () => {
				button.className = runButtonDisabledClass;
				let transformedCode = await new CodeInjector(this.app, this.settings, language).injectCode(srcCode);
				transformedCode = addInlinePlotsToOctave(transformedCode);
				this.runCodeInShell(transformedCode, out, button, this.settings.octavePath, this.settings.octaveArgs, this.settings.octaveFileExtension, language, file);
			})
		} else if (language === "maxima") {
			button.addEventListener("click", async () => {
				button.className = runButtonDisabledClass;
				let transformedCode = await new CodeInjector(this.app, this.settings, language).injectCode(srcCode);
				transformedCode = addInlinePlotsToMaxima(transformedCode);
				this.runCodeInShell(transformedCode, out, button, this.settings.maximaPath, this.settings.maximaArgs, this.settings.maximaFileExtension, language, file);
			})
		} else if (language === "racket") {
			button.addEventListener("click", async () => {
				button.className = runButtonDisabledClass;
				const transformedCode = await new CodeInjector(this.app, this.settings, language).injectCode(srcCode);
				this.runCodeInShell(transformedCode, out, button, this.settings.racketPath, this.settings.racketArgs, this.settings.racketFileExtension, language, file);
      })
		} else if (language === "applescript") {
			button.addEventListener("click", async () => {
				button.className = runButtonDisabledClass;
				const transformedCode = await new CodeInjector(this.app, this.settings, language).injectCode(srcCode);
				this.runCodeInShell(transformedCode, out, button, this.settings.applescriptPath, this.settings.applescriptArgs, this.settings.applescriptFileExtension, language, file);
			})
		} else if (language === "zig") {
			button.addEventListener("click", async () => {
				button.className = runButtonDisabledClass;
				const transformedCode = await new CodeInjector(this.app, this.settings, language).injectCode(srcCode);
				this.runCodeInShell(transformedCode, out, button, this.settings.zigPath, this.settings.zigArgs, "zig", language, file);
			})
		} else if (language === "ocaml") {
			button.addEventListener("click", async () => {
				button.className = runButtonDisabledClass;
				const transformedCode = await new CodeInjector(this.app, this.settings, language).injectCode(srcCode);
				this.runCodeInShell(transformedCode, out, button, this.settings.ocamlPath, this.settings.ocamlArgs, "ocaml", language, file);
			})
		} else if (language === "php") {
			button.addEventListener("click", async () => {
				button.className = runButtonDisabledClass;
				const transformedCode = await new CodeInjector(this.app, this.settings, language).injectCode(srcCode);
				this.runCodeInShell(transformedCode, out, button, this.settings.phpPath, this.settings.phpArgs, this.settings.phpFileExtension, language, file);
			})
		}

	}

	/**
	 * Creates a new run button and returns it.
	 *
	 * @returns { HTMLButtonElement } The newly created run button.
	 */
	private createRunButton() {
		console.debug("Add run button");
		const button = document.createElement("button");
		button.classList.add(runButtonClass);
		button.setText(buttonText);
		return button;
	}

	/**
	 * Executes the code with the given command and arguments. The code is written to a temporary file and then executed.
	 * The output of the code is displayed in the output panel ({@link Outputter}).
	 * If the code execution fails, an error message is displayed and logged.
	 * After the code execution, the temporary file is deleted and the run button is re-enabled.
	 *
	 * @param codeBlockContent The content of the code block that should be executed.
	 * @param outputter The {@link Outputter} that should be used to display the output of the code.
	 * @param button The button that was clicked to execute the code. Is re-enabled after the code execution.
	 * @param cmd The command that should be used to execute the code. (e.g. python, java, ...)
	 * @param cmdArgs Additional arguments that should be passed to the command.
	 * @param ext The file extension of the temporary file. Should correspond to the language of the code. (e.g. py, ...)
	 * @param language The canonical ID of the language being run
	 * @param file The address of the file which the code originates from
	 */
	private runCode(codeBlockContent: string, outputter: Outputter, button: HTMLButtonElement, cmd: string, cmdArgs: string, ext: string, language: LanguageId, file: string) {
		outputter.startBlock();
		const executor = this.executors.getExecutorFor(file, language, false);
		executor.run(codeBlockContent, outputter, cmd, cmdArgs, ext).then(() => {
			button.className = runButtonClass;
			outputter.closeInput();
			outputter.finishBlock();
		});
	}

	/**
	 * Executes the code with the given command and arguments. The code is written to a temporary file and then executed.
	 * This is equal to {@link runCode} but the code is executed in a shell. This is necessary for some languages like groovy.
	 *
	 * @param codeBlockContent The content of the code block that should be executed.
	 * @param outputter The {@link Outputter} that should be used to display the output of the code.
	 * @param button The button that was clicked to execute the code. Is re-enabled after the code execution.
	 * @param cmd The command that should be used to execute the code. (e.g. python, java, ...)
	 * @param cmdArgs Additional arguments that should be passed to the command.
	 * @param ext The file extension of the temporary file. Should correspond to the language of the code. (e.g. py, ...)
	 * @param language The canonical ID of the language being run
	 * @param file The address of the file which the code originates from
	 */
	private runCodeInShell(codeBlockContent: string, outputter: Outputter, button: HTMLButtonElement, cmd: string, cmdArgs: string, ext: string, language: LanguageId, file: string) {
		const executor = this.executors.getExecutorFor(file, language, true);
		executor.run(codeBlockContent, outputter, cmd, cmdArgs, ext).then(() => {
			button.className = runButtonClass;
		});
	}
=======
>>>>>>> ec9533c3
}<|MERGE_RESOLUTION|>--- conflicted
+++ resolved
@@ -144,361 +144,4 @@
 	async saveSettings() {
 		await this.saveData(this.settings);
 	}
-<<<<<<< HEAD
-
-	/**
-	 * Adds run buttons to each open file. This is more robust and quicker than scanning
-	 * the entire document, even though it requires more iteration, because it doesn't
-	 * search the whole document.
-	 */
-	private iterateOpenFilesAndAddRunButtons() {
-		this.app.workspace.iterateRootLeaves(leaf => {
-			if (leaf.view instanceof MarkdownView) {
-				this.addRunButtons(leaf.view.contentEl, leaf.view.file.path, leaf.view);
-			}
-		})
-	}
-
-	/**
-	 * Add a button to each code block that allows the user to run the code. The button is only added if the code block
-	 * utilizes a language that is supported by this plugin.
-	 *
-	 * @param element The parent element (i.e. the currently showed html page / note).
-	 * @param file An identifier for the currently showed note
-	 */
-	private addRunButtons(element: HTMLElement, file: string, view: MarkdownView) {
-		Array.from(element.getElementsByTagName("code"))
-			.forEach((codeBlock: HTMLElement) => {
-				if (codeBlock.className.match(/^language-\{\w+/i)) {
-					codeBlock.className = codeBlock.className.replace(/^language-\{(\w+)/i, "language-$1 {");
-					codeBlock.parentElement.className = codeBlock.className;
-				}
-
-				const language = codeBlock.className.toLowerCase();
-
-				if (!language || !language.contains("language-"))
-					return;
-
-				const pre = codeBlock.parentElement as HTMLPreElement;
-				const parent = pre.parentElement as HTMLDivElement;
-
-				const srcCode = codeBlock.getText();
-				let sanitizedClassList = this.sanitizeClassListOfCodeBlock(codeBlock);
-
-				const canonicalLanguage = getLanguageAlias(
-					supportedLanguages.find(lang => sanitizedClassList.contains(`language-${lang}`))
-				) as LanguageId;
-
-				if (canonicalLanguage // if the language is supported
-					&& !parent.classList.contains(hasButtonClass)) { // & this block hasn't been buttonified already
-					const out = new Outputter(codeBlock, this.settings, view);
-					parent.classList.add(hasButtonClass);
-					const button = this.createRunButton();
-					pre.appendChild(button);
-					this.addListenerToButton(canonicalLanguage, srcCode, button, out, file);
-				}
-			});
-	}
-
-	private sanitizeClassListOfCodeBlock(codeBlock: HTMLElement) {
-		let sanitizedClassList = Array.from(codeBlock.classList);
-		return sanitizedClassList.map(c => c.toLowerCase());
-	}
-
-	/**
-	 * Add a listener to the run button that executes the code block on click.
-	 * Adds a different kind of listener for each supported language.
-	 *
-	 * @param language The programming language used in the code block.
-	 * @param srcCode The code in the code block.
-	 * @param button The button element to which the listener is added.
-	 * @param out The {@link Outputter} object that is used to display the output of the code.
-	 * @param file The file that the code originates in
-	 */
-	private addListenerToButton(language: LanguageId, srcCode: string, button: HTMLButtonElement, out: Outputter, file: string) {
-		if (language === "js") {
-			button.addEventListener("click", async () => {
-				button.className = runButtonDisabledClass;
-				let transformedCode = await new CodeInjector(this.app, this.settings, language).injectCode(srcCode);
-				transformedCode = addMagicToJS(transformedCode);
-				this.runCode(transformedCode, out, button, this.settings.nodePath, this.settings.nodeArgs, this.settings.jsFileExtension, language, file);
-			});
-
-		} else if (language === "java") {
-			button.addEventListener("click", async () => {
-				button.className = runButtonDisabledClass;
-				const transformedCode = await new CodeInjector(this.app, this.settings, language).injectCode(srcCode);
-				this.runCode(transformedCode, out, button, this.settings.javaPath, this.settings.javaArgs, this.settings.javaFileExtension, language, file);
-			});
-
-		} else if (language === "python") {
-			button.addEventListener("click", async () => {
-				button.className = runButtonDisabledClass;
-				let transformedCode = await new CodeInjector(this.app, this.settings, language).injectCode(srcCode);
-
-				if (this.settings.pythonEmbedPlots)	// embed plots into html which shows them in the note
-					transformedCode = addInlinePlotsToPython(transformedCode, TOGGLE_HTML_SIGIL);
-				transformedCode = addMagicToPython(transformedCode);
-
-				this.runCode(transformedCode, out, button, this.settings.pythonPath, this.settings.pythonArgs, this.settings.pythonFileExtension, language, file);
-			});
-
-		} else if (language === "shell") {
-			button.addEventListener("click", async () => {
-				button.className = runButtonDisabledClass;
-				const transformedCode = await new CodeInjector(this.app, this.settings, language).injectCode(srcCode);
-				this.runCodeInShell(transformedCode, out, button, this.settings.shellPath, this.settings.shellArgs, this.settings.shellFileExtension, language, file);
-			});
-
-		} else if (language === "batch") {
-			button.addEventListener("click", async () => {
-				button.className = runButtonDisabledClass;
-				const transformedCode = await new CodeInjector(this.app, this.settings, language).injectCode(srcCode);
-				this.runCodeInShell(transformedCode, out, button, this.settings.batchPath, this.settings.batchArgs, this.settings.batchFileExtension, language, file);
-			});
-
-		} else if (language === "powershell") {
-			button.addEventListener("click", async () => {
-				button.className = runButtonDisabledClass;
-				const transformedCode = await new CodeInjector(this.app, this.settings, language).injectCode(srcCode);
-				this.runCodeInShell(transformedCode, out, button, this.settings.powershellPath, this.settings.powershellArgs, this.settings.powershellFileExtension, language, file);
-			});
-
-		} else if (language === "cpp") {
-			button.addEventListener("click", async () => {
-				button.className = runButtonDisabledClass;
-				const transformedCode = await new CodeInjector(this.app, this.settings, language).injectCode(srcCode);
-				this.runCode(transformedCode, out, button, this.settings.clingPath, `-std=${this.settings.clingStd} ${this.settings.clingArgs}`, this.settings.cppFileExtension, language, file);
-			});
-
-		} else if (language === "prolog") {
-			button.addEventListener("click", async () => {
-				button.className = runButtonDisabledClass;
-				const transformedCode = (await new CodeInjector(this.app, this.settings, language).injectCode(srcCode));
-				this.runCode(transformedCode, out, button, "", "", "", language, file);
-				button.className = runButtonClass;
-			});
-
-		} else if (language === "groovy") {
-			button.addEventListener("click", async () => {
-				button.className = runButtonDisabledClass;
-				const transformedCode = await new CodeInjector(this.app, this.settings, language).injectCode(srcCode);
-				this.runCodeInShell(transformedCode, out, button, this.settings.groovyPath, this.settings.groovyArgs, this.settings.groovyFileExtension, language, file);
-			});
-
-		} else if (language === "rust") {
-			button.addEventListener("click", async () => {
-				button.className = runButtonDisabledClass;
-				const transformedCode = await new CodeInjector(this.app, this.settings, language).injectCode(srcCode);
-				this.runCode(transformedCode, out, button, this.settings.cargoPath, "eval" + this.settings.cargoEvalArgs, this.settings.rustFileExtension, language, file);
-			});
-
-		} else if (language === "r") {
-			button.addEventListener("click", async () => {
-				button.className = runButtonDisabledClass;
-				let transformedCode = await new CodeInjector(this.app, this.settings, language).injectCode(srcCode);
-				transformedCode = addInlinePlotsToR(transformedCode);
-				this.runCode(transformedCode, out, button, this.settings.RPath, this.settings.RArgs, this.settings.RFileExtension, language, file);
-			});
-
-		} else if (language === "go") {
-			button.addEventListener("click", async () => {
-				button.className = runButtonDisabledClass;
-				const transformedCode = await new CodeInjector(this.app, this.settings, language).injectCode(srcCode);
-				this.runCode(transformedCode, out, button, this.settings.golangPath, this.settings.golangArgs, this.settings.golangFileExtension, language, file);
-			});
-
-		} else if (language === "kotlin") {
-			button.addEventListener("click", async () => {
-				button.className = runButtonDisabledClass;
-				const transformedCode = await new CodeInjector(this.app, this.settings, language).injectCode(srcCode);
-				this.runCodeInShell(transformedCode, out, button, this.settings.kotlinPath, this.settings.kotlinArgs, this.settings.kotlinFileExtension, language, file);
-			});
-
-		} else if (language === "ts") {
-			button.addEventListener("click", async () => {
-				button.className = runButtonDisabledClass;
-				const transformedCode = await new CodeInjector(this.app, this.settings, language).injectCode(srcCode);
-				this.runCodeInShell(transformedCode, out, button, this.settings.tsPath, this.settings.tsArgs, "ts", language, file);
-			});
-
-		} else if (language === "lua") {
-			button.addEventListener("click", async () => {
-				button.className = runButtonDisabledClass;
-				const transformedCode = await new CodeInjector(this.app, this.settings, language).injectCode(srcCode);
-				this.runCodeInShell(transformedCode, out, button, this.settings.luaPath, this.settings.luaArgs, this.settings.luaFileExtension, language, file);
-			});
-
-		} else if (language === "dart") {
-			button.addEventListener("click", async () => {
-				button.className = runButtonDisabledClass;
-				const transformedCode = await new CodeInjector(this.app, this.settings, language).injectCode(srcCode);
-				this.runCodeInShell(transformedCode, out, button, this.settings.dartPath, this.settings.dartArgs, this.settings.dartFileExtension, language, file);
-			});
-
-		} else if (language === "cs") {
-			button.addEventListener("click", async () => {
-				button.className = runButtonDisabledClass;
-				const transformedCode = await new CodeInjector(this.app, this.settings, language).injectCode(srcCode);
-				this.runCodeInShell(transformedCode, out, button, this.settings.csPath, this.settings.csArgs, this.settings.csFileExtension, language, file);
-			});
-
-		} else if (language === "fsharp") {
-			button.addEventListener("click", async () => {
-				button.className = runButtonDisabledClass;
-				const transformedCode = await new CodeInjector(this.app, this.settings, language).injectCode(srcCode);
-				this.runCodeInShell(transformedCode, out, button, this.settings.fsharpPath, this.settings.fsharpArgs, this.settings.fsharpFileExtension, language, file);
-			});
-
-		} else if (language === "haskell") {
-			button.addEventListener("click", async () => {
-				button.className = runButtonDisabledClass;
-				const transformedCode = await new CodeInjector(this.app, this.settings, "haskell").injectCode(srcCode);
-				this.runCodeInShell(transformedCode, out, button, this.settings.useGhci ? this.settings.ghciPath : this.settings.runghcPath, this.settings.useGhci ? "" : "-f " + this.settings.ghcPath, "hs", language, file);
-			});
-
-		} else if (language === "mathematica") {
-			button.addEventListener("click", async () => {
-				button.className = runButtonDisabledClass;
-				const transformedCode = await new CodeInjector(this.app, this.settings, language).injectCode(srcCode);
-				this.runCodeInShell(transformedCode, out, button, this.settings.mathematicaPath, this.settings.mathematicaArgs, this.settings.mathematicaFileExtension, language, file);
-			});
-		} else if (language === "scala") {
-			button.addEventListener("click", async () => {
-				button.className = runButtonDisabledClass;
-				const transformedCode = await new CodeInjector(this.app, this.settings, language).injectCode(srcCode);
-				this.runCodeInShell(transformedCode, out, button, this.settings.scalaPath, this.settings.scalaArgs, this.settings.scalaFileExtension, language, file);
-			});
-		} else if (language === "swift") {
-			button.addEventListener("click", async () => {
-				button.className = runButtonDisabledClass;
-				const transformedCode = await new CodeInjector(this.app, this.settings, language).injectCode(srcCode);
-				this.runCodeInShell(transformedCode, out, button, this.settings.swiftPath, this.settings.swiftArgs, this.settings.swiftFileExtension, language, file);
-			});
-
-		} else if (language === "c") {
-			button.addEventListener("click", async () => {
-				button.className = runButtonDisabledClass;
-				const transformedCode = await new CodeInjector(this.app, this.settings, language).injectCode(srcCode);
-				this.runCodeInShell(transformedCode, out, button, this.settings.clingPath, this.settings.clingArgs, "c", language, file);
-			})
-		} else if (language === "ruby") {
-			button.addEventListener("click", async () => {
-				button.className = runButtonDisabledClass;
-				const transformedCode = await new CodeInjector(this.app, this.settings, language).injectCode(srcCode);
-				this.runCodeInShell(transformedCode, out, button, this.settings.rubyPath, this.settings.rubyArgs, this.settings.rubyFileExtension, language, file);
-			})
-		} else if (language === "sql") {
-			button.addEventListener("click", async () => {
-				button.className = runButtonDisabledClass;
-				const transformedCode = await new CodeInjector(this.app, this.settings, language).injectCode(srcCode);
-				this.runCodeInShell(transformedCode, out, button, this.settings.sqlPath, this.settings.sqlArgs, "sql", language, file);
-			})
-		} else if (language === "octave") {
-			button.addEventListener("click", async () => {
-				button.className = runButtonDisabledClass;
-				let transformedCode = await new CodeInjector(this.app, this.settings, language).injectCode(srcCode);
-				transformedCode = addInlinePlotsToOctave(transformedCode);
-				this.runCodeInShell(transformedCode, out, button, this.settings.octavePath, this.settings.octaveArgs, this.settings.octaveFileExtension, language, file);
-			})
-		} else if (language === "maxima") {
-			button.addEventListener("click", async () => {
-				button.className = runButtonDisabledClass;
-				let transformedCode = await new CodeInjector(this.app, this.settings, language).injectCode(srcCode);
-				transformedCode = addInlinePlotsToMaxima(transformedCode);
-				this.runCodeInShell(transformedCode, out, button, this.settings.maximaPath, this.settings.maximaArgs, this.settings.maximaFileExtension, language, file);
-			})
-		} else if (language === "racket") {
-			button.addEventListener("click", async () => {
-				button.className = runButtonDisabledClass;
-				const transformedCode = await new CodeInjector(this.app, this.settings, language).injectCode(srcCode);
-				this.runCodeInShell(transformedCode, out, button, this.settings.racketPath, this.settings.racketArgs, this.settings.racketFileExtension, language, file);
-      })
-		} else if (language === "applescript") {
-			button.addEventListener("click", async () => {
-				button.className = runButtonDisabledClass;
-				const transformedCode = await new CodeInjector(this.app, this.settings, language).injectCode(srcCode);
-				this.runCodeInShell(transformedCode, out, button, this.settings.applescriptPath, this.settings.applescriptArgs, this.settings.applescriptFileExtension, language, file);
-			})
-		} else if (language === "zig") {
-			button.addEventListener("click", async () => {
-				button.className = runButtonDisabledClass;
-				const transformedCode = await new CodeInjector(this.app, this.settings, language).injectCode(srcCode);
-				this.runCodeInShell(transformedCode, out, button, this.settings.zigPath, this.settings.zigArgs, "zig", language, file);
-			})
-		} else if (language === "ocaml") {
-			button.addEventListener("click", async () => {
-				button.className = runButtonDisabledClass;
-				const transformedCode = await new CodeInjector(this.app, this.settings, language).injectCode(srcCode);
-				this.runCodeInShell(transformedCode, out, button, this.settings.ocamlPath, this.settings.ocamlArgs, "ocaml", language, file);
-			})
-		} else if (language === "php") {
-			button.addEventListener("click", async () => {
-				button.className = runButtonDisabledClass;
-				const transformedCode = await new CodeInjector(this.app, this.settings, language).injectCode(srcCode);
-				this.runCodeInShell(transformedCode, out, button, this.settings.phpPath, this.settings.phpArgs, this.settings.phpFileExtension, language, file);
-			})
-		}
-
-	}
-
-	/**
-	 * Creates a new run button and returns it.
-	 *
-	 * @returns { HTMLButtonElement } The newly created run button.
-	 */
-	private createRunButton() {
-		console.debug("Add run button");
-		const button = document.createElement("button");
-		button.classList.add(runButtonClass);
-		button.setText(buttonText);
-		return button;
-	}
-
-	/**
-	 * Executes the code with the given command and arguments. The code is written to a temporary file and then executed.
-	 * The output of the code is displayed in the output panel ({@link Outputter}).
-	 * If the code execution fails, an error message is displayed and logged.
-	 * After the code execution, the temporary file is deleted and the run button is re-enabled.
-	 *
-	 * @param codeBlockContent The content of the code block that should be executed.
-	 * @param outputter The {@link Outputter} that should be used to display the output of the code.
-	 * @param button The button that was clicked to execute the code. Is re-enabled after the code execution.
-	 * @param cmd The command that should be used to execute the code. (e.g. python, java, ...)
-	 * @param cmdArgs Additional arguments that should be passed to the command.
-	 * @param ext The file extension of the temporary file. Should correspond to the language of the code. (e.g. py, ...)
-	 * @param language The canonical ID of the language being run
-	 * @param file The address of the file which the code originates from
-	 */
-	private runCode(codeBlockContent: string, outputter: Outputter, button: HTMLButtonElement, cmd: string, cmdArgs: string, ext: string, language: LanguageId, file: string) {
-		outputter.startBlock();
-		const executor = this.executors.getExecutorFor(file, language, false);
-		executor.run(codeBlockContent, outputter, cmd, cmdArgs, ext).then(() => {
-			button.className = runButtonClass;
-			outputter.closeInput();
-			outputter.finishBlock();
-		});
-	}
-
-	/**
-	 * Executes the code with the given command and arguments. The code is written to a temporary file and then executed.
-	 * This is equal to {@link runCode} but the code is executed in a shell. This is necessary for some languages like groovy.
-	 *
-	 * @param codeBlockContent The content of the code block that should be executed.
-	 * @param outputter The {@link Outputter} that should be used to display the output of the code.
-	 * @param button The button that was clicked to execute the code. Is re-enabled after the code execution.
-	 * @param cmd The command that should be used to execute the code. (e.g. python, java, ...)
-	 * @param cmdArgs Additional arguments that should be passed to the command.
-	 * @param ext The file extension of the temporary file. Should correspond to the language of the code. (e.g. py, ...)
-	 * @param language The canonical ID of the language being run
-	 * @param file The address of the file which the code originates from
-	 */
-	private runCodeInShell(codeBlockContent: string, outputter: Outputter, button: HTMLButtonElement, cmd: string, cmdArgs: string, ext: string, language: LanguageId, file: string) {
-		const executor = this.executors.getExecutorFor(file, language, true);
-		executor.run(codeBlockContent, outputter, cmd, cmdArgs, ext).then(() => {
-			button.className = runButtonClass;
-		});
-	}
-=======
->>>>>>> ec9533c3
 }