--- conflicted
+++ resolved
@@ -1,16 +1,8 @@
-<<<<<<< HEAD
-import {insertColorTheme, insertNotePath, insertNoteTitle, insertVaultPath, insertNoteContent} from "./Magic";
-import {getVaultVariables} from "src/Vault";
-import {canonicalLanguages} from 'src/main';
-import type {App} from "obsidian";
-import type {LanguageId} from "src/main";
-=======
-import { expandColorTheme, expandNotePath, expandNoteTitle, expandVaultPath } from "./Magic";
+import { expandColorTheme, expandNotePath, expandNoteTitle, expandVaultPath, insertNoteContent } from "./Magic";
 import { getVaultVariables } from "src/Vault";
 import { canonicalLanguages } from 'src/main';
 import type { App } from "obsidian";
 import type { LanguageId } from "src/main";
->>>>>>> ec9533c3
 
 /**
  * Transform a language name, to enable working with multiple language aliases, for example "js" and "javascript".
@@ -20,7 +12,7 @@
  */
 export function getLanguageAlias(language: string | undefined): LanguageId | undefined {
 	if (language === undefined) return undefined;
-	switch (language) {
+	switch(language) {
 		case "javascript": return "js";
 		case "typescript": return "ts";
 		case "csharp": return "cs";
@@ -47,18 +39,11 @@
 	let ret = srcCode;
 	const vars = getVaultVariables(app);
 	if (vars) {
-<<<<<<< HEAD
-		ret = insertVaultPath(ret, vars.vaultPath);
-		ret = insertNotePath(ret, vars.filePath);
-		ret = insertNoteTitle(ret, vars.fileName);
-		ret = insertColorTheme(ret, vars.theme);
-		ret = insertNoteContent(ret, vars.fileContent);
-=======
 		ret = expandVaultPath(ret, vars.vaultPath);
 		ret = expandNotePath(ret, vars.filePath);
 		ret = expandNoteTitle(ret, vars.fileName);
 		ret = expandColorTheme(ret, vars.theme);
->>>>>>> ec9533c3
+		ret = insertNoteContent(ret, vars.fileContent);
 	} else {
 		console.warn(`Could not load all Vault variables! ${vars}`)
 	}
