import {App, PluginSettingTab, Setting} from "obsidian";
import ExecuteCodePlugin from "./main";
import {ExecutorSettings, ExecutorSettingsLanguage} from "./Settings";


/**
 * This class is responsible for creating a settings tab in the settings menu. The settings tab is showed in the
 * regular obsidian settings menu.
 *
 * The {@link display} functions build the html page that is showed in the settings.
 */
export class SettingsTab extends PluginSettingTab {
	plugin: ExecuteCodePlugin;

	constructor(app: App, plugin: ExecuteCodePlugin) {
		super(app, plugin);
		this.plugin = plugin;
	}

	/**
	 *  Builds the html page that is showed in the settings.
	 */
	display() {
		const {containerEl} = this;
		containerEl.empty();

		containerEl.createEl('h2', {text: 'Settings for the Code Execution Plugin.'});


		// ========== General ==========
		containerEl.createEl('h3', {text: 'General Settings'});
		new Setting(containerEl)
			.setName('Timeout (in seconds)')
			.setDesc('The time after which a program gets shut down automatically. This is to prevent infinite loops. ')
			.addText(text => text
				.setValue("" + this.plugin.settings.timeout / 1000)
				.onChange(async (value) => {
					if (Number(value) * 1000) {
						console.log('Timeout set to: ' + value);
						this.plugin.settings.timeout = Number(value) * 1000;
					}
					await this.plugin.saveSettings();
				}));
		new Setting(containerEl)
			.setName('Allow Input')
			.setDesc('Whether or not to include a stdin input box when running blocks. In order to apply changes to this, Obsidian must be refreshed. ')
			.addToggle(text => text
				.setValue(this.plugin.settings.allowInput)
				.onChange(async (value) => {
					console.log('Allow Input set to: ' + value);
					this.plugin.settings.allowInput = value
					await this.plugin.saveSettings();
				}));

		// TODO setting per language that requires main function if main function should be implicitly made or not, if not, non-main blocks will not have a run button


		// ========== JavaScript / Node ==========
		containerEl.createEl('h3', {text: 'JavaScript / Node Settings'});
		new Setting(containerEl)
			.setName('Node path')
			.addText(text => text
				.setValue(this.plugin.settings.nodePath)
				.onChange(async (value) => {
					const sanitized = this.sanitizePath(value);
					this.plugin.settings.nodePath = sanitized;
					console.log('Node path set to: ' + sanitized);
					await this.plugin.saveSettings();
				}));
		new Setting(containerEl)
			.setName('Node arguments')
			.addText(text => text
				.setValue(this.plugin.settings.nodeArgs)
				.onChange(async (value) => {
					this.plugin.settings.nodeArgs = value;
					console.log('Node args set to: ' + value);
					await this.plugin.saveSettings();
				}));
		this.makeInjectSetting("js", "JavaScript");

		// ========== TypeScript ==========
		containerEl.createEl('h3', {text: 'TypeScript Settings'});
		new Setting(containerEl)
			.setName('ts-node path')
			.addText(text => text
				.setValue(this.plugin.settings.tsPath)
				.onChange(async (value) => {
					const sanitized = this.sanitizePath(value);
					this.plugin.settings.tsPath = sanitized;
					console.log('ts-node path set to: ' + sanitized);
					await this.plugin.saveSettings();
				}));
		new Setting(containerEl)
			.setName('TypeScript arguments')
			.addText(text => text
				.setValue(this.plugin.settings.tsArgs)
				.onChange(async (value) => {
					this.plugin.settings.tsArgs = value;
					console.log('TypeScript args set to: ' + value);
					await this.plugin.saveSettings();
				}));
		this.makeInjectSetting("ts", "TypeScript");

		// ========== Lua ==========
		containerEl.createEl('h3', {text: 'Lua Settings'});
		new Setting(containerEl)
			.setName('lua path')
			.addText(text => text
				.setValue(this.plugin.settings.luaPath)
				.onChange(async (value) => {
					const sanitized = this.sanitizePath(value);
					this.plugin.settings.luaPath = sanitized;
					console.log('lua path set to: ' + sanitized);
					await this.plugin.saveSettings();
				}));
		new Setting(containerEl)
			.setName('Lua arguments')
			.addText(text => text
				.setValue(this.plugin.settings.luaArgs)
				.onChange(async (value) => {
					this.plugin.settings.luaArgs = value;
					console.log('Lua args set to: ' + value);
					await this.plugin.saveSettings();
				}));
		this.makeInjectSetting("lua", "Lua");

		// ========== CSharp ==========
		containerEl.createEl('h3', {text: 'CSharp Settings'});
		new Setting(containerEl)
			.setName('dotnet path')
			.addText(text => text
				.setValue(this.plugin.settings.csPath)
				.onChange(async (value) => {
					const sanitized = this.sanitizePath(value);
					this.plugin.settings.csPath = sanitized;
					console.log('dotnet path set to: ' + sanitized);
					await this.plugin.saveSettings();
				}));
		new Setting(containerEl)
			.setName('CSharp arguments')
			.addText(text => text
				.setValue(this.plugin.settings.csArgs)
				.onChange(async (value) => {
					this.plugin.settings.csArgs = value;
					console.log('CSharp args set to: ' + value);
					await this.plugin.saveSettings();
				}));
		this.makeInjectSetting("cs", "CSharp");

		// ========== Java ==========
		containerEl.createEl('h3', {text: 'Java Settings'});
		new Setting(containerEl)
			.setName('Java path (Java 11 or higher)')
			.setDesc('The path to your Java installation.')
			.addText(text => text
				.setValue(this.plugin.settings.javaPath)
				.onChange(async (value) => {
					const sanitized = this.sanitizePath(value);
					this.plugin.settings.javaPath = sanitized;
					console.log('Java path set to: ' + sanitized);
					await this.plugin.saveSettings();
				}));
		new Setting(containerEl)
			.setName('Java arguments')
			.addText(text => text
				.setValue(this.plugin.settings.javaArgs)
				.onChange(async (value) => {
					this.plugin.settings.javaArgs = value;
					console.log('Java args set to: ' + value);
					await this.plugin.saveSettings();
				}));
		this.makeInjectSetting("java", "Java");


		// ========== Python ==========
		containerEl.createEl('h3', {text: 'Python Settings'});
		new Setting(containerEl)
			.setName('Embed Python Plots')
			.addToggle(toggle => toggle
				.setValue(this.plugin.settings.pythonEmbedPlots)
				.onChange(async (value) => {
					this.plugin.settings.pythonEmbedPlots = value;
					console.log(value ? 'Embedding Plots into Notes.' : "Not embedding Plots into Notes.");
					await this.plugin.saveSettings();
				}));
		new Setting(containerEl)
			.setName('Python path')
			.setDesc('The path to your Python installation.')
			.addText(text => text
				.setValue(this.plugin.settings.pythonPath)
				.onChange(async (value) => {
					const sanitized = this.sanitizePath(value);
					this.plugin.settings.pythonPath = sanitized;
					console.log('Python path set to: ' + sanitized);
					await this.plugin.saveSettings();
				}));
		new Setting(containerEl)
			.setName('Python arguments')
			.addText(text => text
				.setValue(this.plugin.settings.pythonArgs)
				.onChange(async (value) => {
					this.plugin.settings.pythonArgs = value;
					console.log('Python args set to: ' + value);
					await this.plugin.saveSettings();
				}));
		this.makeInjectSetting("python", "Python");


		// ========== Golang =========
		containerEl.createEl('h3', {text: 'Golang Settings'});
		new Setting(containerEl)
			.setName('Golang Path')
			.setDesc('The path to your Golang installation.')
			.addText(text => text
				.setValue(this.plugin.settings.golangPath)
				.onChange(async (value) => {
					const sanitized = this.sanitizePath(value);
					this.plugin.settings.golangPath = sanitized;
					console.log('Golang path set to: ' + sanitized);
					await this.plugin.saveSettings();
				}));
		this.makeInjectSetting("go", "Golang");


		// ========== Rust ===========
		containerEl.createEl('h3', {text: 'Rust Settings'});
		new Setting(containerEl)
			.setName('Cargo Path')
			.setDesc('The path to your Cargo installation.')
			.addText(text => text
				.setValue(this.plugin.settings.cargoPath)
				.onChange(async (value) => {
					const sanitized = this.sanitizePath(value);
					this.plugin.settings.cargoPath = sanitized;
					console.log('Cargo path set to: ' + sanitized);
					await this.plugin.saveSettings();
				}));
		this.makeInjectSetting("rust", "Rust");


		// ========== C++ ===========
		containerEl.createEl('h3', {text: 'C++ Settings'});
		new Setting(containerEl)
			.setName('Cling path')
			.setDesc('The path to your Cling installation.')
			.addText(text => text
				.setValue(this.plugin.settings.clingPath)
				.onChange(async (value) => {
					const sanitized = this.sanitizePath(value);
					this.plugin.settings.clingPath = sanitized;
					console.log('Cling path set to: ' + sanitized);
					await this.plugin.saveSettings();
				}));
		new Setting(containerEl)
			.setName('Cling arguments')
			.addText(text => text
				.setValue(this.plugin.settings.clingArgs)
				.onChange(async (value) => {
					this.plugin.settings.clingArgs = value;
					console.log('Cling args set to: ' + value);
					await this.plugin.saveSettings();
				}));
		new Setting(containerEl)
			.setName('Cling std')
			.addDropdown(dropdown => dropdown
				.addOption('c++11', 'C++ 11')
				.addOption('c++14', 'C++ 14')
				.addOption('c++17', 'C++ 17')
				.setValue(this.plugin.settings.clingStd)
				.onChange(async (value) => {
					this.plugin.settings.clingStd = value;
					console.log('Cling std set to: ' + value);
					await this.plugin.saveSettings();
				}));
		this.makeInjectSetting("cpp", "C++");


		// ========== Shell ==========
		containerEl.createEl('h3', {text: 'Shell Settings'});
		new Setting(containerEl)
			.setName('Shell path')
			.setDesc('The path to shell. Default is Bash but you can use any shell you want, e.g. bash, zsh, fish, ...')
			.addText(text => text
				.setValue(this.plugin.settings.shellPath)
				.onChange(async (value) => {
					const sanitized = this.sanitizePath(value);
					this.plugin.settings.shellPath = sanitized;
					console.log('Shell path set to: ' + sanitized);
					await this.plugin.saveSettings();
				}));
		new Setting(containerEl)
			.setName('Shell arguments')
			.addText(text => text
				.setValue(this.plugin.settings.shellArgs)
				.onChange(async (value) => {
					this.plugin.settings.shellArgs = value;
					console.log('Shell args set to: ' + value);
					await this.plugin.saveSettings();
				}));
		new Setting(containerEl)
			.setName('Shell file extension')
			.setDesc('Changes the file extension for generated shell scripts. This is useful if you want to use a shell other than bash.')
			.addText(text => text
				.setValue(this.plugin.settings.shellFileExtension)
				.onChange(async (value) => {
					this.plugin.settings.shellFileExtension = value;
					console.log('Shell file extension set to: ' + value);
					await this.plugin.saveSettings();
				}));
		this.makeInjectSetting("shell", "Shell");


		// ========== Powershell ==========
		containerEl.createEl('h3', {text: 'Powershell Settings'});
		new Setting(containerEl)
			.setName('Powershell path')
			.setDesc('The path to Powershell.')
			.addText(text => text
				.setValue(this.plugin.settings.powershellPath)
				.onChange(async (value) => {
					const sanitized = this.sanitizePath(value);
					this.plugin.settings.powershellPath = sanitized;
					console.log('Powershell path set to: ' + sanitized);
					await this.plugin.saveSettings();
				}));
		new Setting(containerEl)
			.setName('Shell arguments')
			.addText(text => text
				.setValue(this.plugin.settings.powershellArgs)
				.onChange(async (value) => {
					this.plugin.settings.powershellArgs = value;
					console.log('Powershell args set to: ' + value);
					await this.plugin.saveSettings();
				}));
		new Setting(containerEl)
			.setName('Shell file extension')
			.setDesc('Changes the file extension for generated shell scripts. This is useful if you want to use a shell other than bash.')
			.addText(text => text
				.setValue(this.plugin.settings.powershellFileExtension)
				.onChange(async (value) => {
					this.plugin.settings.powershellFileExtension = value;
					console.log('Powershell file extension set to: ' + value);
					await this.plugin.saveSettings();
				}));
		this.makeInjectSetting("powershell", "Powershell");


		// ========== Prolog ==========
		containerEl.createEl('h3', {text: 'Prolog Settings'});
		new Setting(containerEl)
			.setName('Prolog Answer Limit')
			.setDesc('Maximal number of answers to be returned by the Prolog engine. This is to prevent creating too huge texts in the notebook.')
			.addText(text => text
				.setValue("" + this.plugin.settings.maxPrologAnswers)
				.onChange(async (value) => {
					if (Number(value) * 1000) {
						console.log('Prolog answer limit set to: ' + value);
						this.plugin.settings.maxPrologAnswers = Number(value);
					}
					await this.plugin.saveSettings();
				}));
		this.makeInjectSetting("prolog", "Prolog");


		// ========== Groovy ==========
		containerEl.createEl('h3', {text: 'Groovy Settings'});
		new Setting(containerEl)
			.setName('Groovy path')
			.setDesc('The path to your Groovy installation.')
			.addText(text => text
				.setValue(this.plugin.settings.groovyPath)
				.onChange(async (value) => {
					const sanitized = this.sanitizePath(value);
					this.plugin.settings.groovyPath = sanitized;
					console.log('Groovy path set to: ' + sanitized);
					await this.plugin.saveSettings();
				}));
		new Setting(containerEl)
			.setName('Groovy arguments')
			.addText(text => text
				.setValue(this.plugin.settings.groovyArgs)
				.onChange(async (value) => {
					this.plugin.settings.groovyArgs = value;
					console.log('Groovy args set to: ' + value);
					await this.plugin.saveSettings();
				}));
		this.makeInjectSetting("groovy", "Groovy");


		// ========== R ==========
		containerEl.createEl('h3', {text: 'R Settings'});
		new Setting(containerEl)
			.setName('Embed R Plots created via `plot()` into Notes')
			.addToggle(toggle => toggle
				.setValue(this.plugin.settings.REmbedPlots)
				.onChange(async (value) => {
					this.plugin.settings.REmbedPlots = value;
					console.log(value ? 'Embedding R Plots into Notes.' : "Not embedding R Plots into Notes.");
					await this.plugin.saveSettings();
				}));
		new Setting(containerEl)
			.setName('Rscript path')
			.setDesc('The path to your Rscript installation. Ensure you provide the Rscript binary instead of the ordinary R binary.')
			.addText(text => text
				.setValue(this.plugin.settings.RPath)
				.onChange(async (value) => {
					const sanitized = this.sanitizePath(value);
					this.plugin.settings.RPath = sanitized;
					console.log('R path set to: ' + sanitized);
					await this.plugin.saveSettings();
				}));
		new Setting(containerEl)
			.setName('R arguments')
			.addText(text => text
				.setValue(this.plugin.settings.RArgs)
				.onChange(async (value) => {
					this.plugin.settings.RArgs = value;
					console.log('R args set to: ' + value);
					await this.plugin.saveSettings();
				}));
		this.makeInjectSetting("r", "R");


		// ========== Kotlin ==========
		containerEl.createEl('h3', {text: 'Kotlin Settings'});
		new Setting(containerEl)
			.setName('Kotlin path')
			.setDesc('The path to your Kotlin installation.')
			.addText(text => text
				.setValue(this.plugin.settings.kotlinPath)
				.onChange(async (value) => {
					const sanitized = this.sanitizePath(value);
					this.plugin.settings.kotlinPath = sanitized;
					console.log('Kotlin path set to: ' + sanitized);
					await this.plugin.saveSettings();
				}));
		new Setting(containerEl)
			.setName('Kotlin arguments')
			.addText(text => text
				.setValue(this.plugin.settings.kotlinArgs)
				.onChange(async (value) => {
					this.plugin.settings.kotlinArgs = value;
					console.log('Kotlin args set to: ' + value);
					await this.plugin.saveSettings();
				}));
		this.makeInjectSetting("kotlin", "Kotlin");

<<<<<<< HEAD
		// ========== Haskell ===========
		containerEl.createEl('h3', {text: 'Haskell Settings'});
		new Setting(containerEl)
			.setName('Ghci path')
			.setDesc('The path to your Ghci installation.')
			.addText(text => text
				.setValue(this.plugin.settings.ghciPath)
				.onChange(async (value) => {
					const sanitized = this.sanitizePath(value);
					this.plugin.settings.ghciPath = sanitized;
					console.log('Ghci path set to: ' + sanitized);
					await this.plugin.saveSettings();
				}));
		new Setting(containerEl)
			.setName('Ghci arguments')
			.addText(text => text
				.setValue(this.plugin.settings.ghciArgs)
				.onChange(async (value) => {
					const sanitized = this.sanitizePath(value);
					this.plugin.settings.ghciArgs = sanitized;
					console.log('Ghci args set to: ' + sanitized);
					await this.plugin.saveSettings();
				}));
		this.makeInjectSetting("haskell", "Haskell");
=======

		// ========== Mathematica ==========
		containerEl.createEl('h3', {text: 'Wolfram Mathematica Settings'});
		new Setting(containerEl)
			.setName('Mathematica path')
			.setDesc('The path to your Mathematica installation.')
			.addText(text => text
				.setValue(this.plugin.settings.kotlinPath)
				.onChange(async (value) => {
					const sanitized = this.sanitizePath(value);
					this.plugin.settings.mathematicaPath = sanitized;
					console.log('Mathematica path set to: ' + sanitized);
					await this.plugin.saveSettings();
				}));
		new Setting(containerEl)
			.setName('Mathematica arguments')
			.addText(text => text
				.setValue(this.plugin.settings.kotlinArgs)
				.onChange(async (value) => {
					this.plugin.settings.mathematicaArgs = value;
					console.log('Kotlin args set to: ' + value);
					await this.plugin.saveSettings();
				}));
		this.makeInjectSetting("mathematica", "Mathematica");
>>>>>>> 744bd374
	}

	private sanitizePath(path: string): string {
		path = path.replace(/\\/g, '/');
		path = path.replace(/['"`]/, '');
		path = path.trim();

		return path
	}

	private makeInjectSetting(language: ExecutorSettingsLanguage, languageAlt: string) {
		new Setting(this.containerEl)
			.setName(`Inject ${languageAlt} code`)
			.setDesc(`Code to add to the top of every ${languageAlt} code block before running.`)
			.setClass('settings-code-input-box')
			.addTextArea(textarea => {
				// @ts-ignore
				const val = this.plugin.settings[`${language}Inject` as keyof ExecutorSettings as string]
				return textarea
					.setValue(val)
					.onChange(async (value) => {
						(this.plugin.settings[`${language}Inject` as keyof ExecutorSettings] as string) = value;
						console.log(`${language} inject set to ${value}`);
						await this.plugin.saveSettings();
					});
			});
	}
}<|MERGE_RESOLUTION|>--- conflicted
+++ resolved
@@ -445,8 +445,32 @@
 				}));
 		this.makeInjectSetting("kotlin", "Kotlin");
 
-<<<<<<< HEAD
-		// ========== Haskell ===========
+		// ========== Mathematica ==========
+		containerEl.createEl('h3', {text: 'Wolfram Mathematica Settings'});
+		new Setting(containerEl)
+			.setName('Mathematica path')
+			.setDesc('The path to your Mathematica installation.')
+			.addText(text => text
+				.setValue(this.plugin.settings.kotlinPath)
+				.onChange(async (value) => {
+					const sanitized = this.sanitizePath(value);
+					this.plugin.settings.mathematicaPath = sanitized;
+					console.log('Mathematica path set to: ' + sanitized);
+					await this.plugin.saveSettings();
+				}));
+		new Setting(containerEl)
+			.setName('Mathematica arguments')
+			.addText(text => text
+				.setValue(this.plugin.settings.kotlinArgs)
+				.onChange(async (value) => {
+					this.plugin.settings.mathematicaArgs = value;
+					console.log('Kotlin args set to: ' + value);
+					await this.plugin.saveSettings();
+				}));
+		this.makeInjectSetting("mathematica", "Mathematica");
+	}
+  
+  // ========== Haskell ===========
 		containerEl.createEl('h3', {text: 'Haskell Settings'});
 		new Setting(containerEl)
 			.setName('Ghci path')
@@ -470,33 +494,6 @@
 					await this.plugin.saveSettings();
 				}));
 		this.makeInjectSetting("haskell", "Haskell");
-=======
-
-		// ========== Mathematica ==========
-		containerEl.createEl('h3', {text: 'Wolfram Mathematica Settings'});
-		new Setting(containerEl)
-			.setName('Mathematica path')
-			.setDesc('The path to your Mathematica installation.')
-			.addText(text => text
-				.setValue(this.plugin.settings.kotlinPath)
-				.onChange(async (value) => {
-					const sanitized = this.sanitizePath(value);
-					this.plugin.settings.mathematicaPath = sanitized;
-					console.log('Mathematica path set to: ' + sanitized);
-					await this.plugin.saveSettings();
-				}));
-		new Setting(containerEl)
-			.setName('Mathematica arguments')
-			.addText(text => text
-				.setValue(this.plugin.settings.kotlinArgs)
-				.onChange(async (value) => {
-					this.plugin.settings.mathematicaArgs = value;
-					console.log('Kotlin args set to: ' + value);
-					await this.plugin.saveSettings();
-				}));
-		this.makeInjectSetting("mathematica", "Mathematica");
->>>>>>> 744bd374
-	}
 
 	private sanitizePath(path: string): string {
 		path = path.replace(/\\/g, '/');
